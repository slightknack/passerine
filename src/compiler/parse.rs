use std::{
    mem,
    convert::TryFrom,
    collections::HashMap,
};

use crate::common::{
    span::{Span, Spanned},
    data::Data,
};

use crate::compiler::{lower::Lower, syntax::Syntax};

use crate::construct::{
    token::Token,
    tree::{AST, Base, Sugar, Lambda, Pattern, ArgPattern},
    symbol::SharedSymbol,
    module::{ThinModule, Module},
};

impl Lower for ThinModule<Vec<Spanned<Token>>> {
    type Out = Module<Spanned<AST>, usize>;

    /// Simple function that parses a token stream into an AST.
    /// Exposes the functionality of the `Parser`.
    fn lower(self) -> Result<Self::Out, Syntax> {
        let mut parser = Parser::new(self.repr);
        let ast = parser.body(Token::End)?;
        parser.consume(Token::End)?;
        return Ok(Module::new(
            Spanned::new(ast, Span::empty()),
            parser.symbols.len()
        ));
    }
}


/// We're using a Pratt parser, so this little enum
/// defines different precedence levels.
/// Each successive level is higher, so, for example,
/// `* > +`.
#[repr(u8)]
#[derive(Debug, Clone, Copy, PartialEq, Eq, PartialOrd, Ord)]
pub enum Prec {
    None = 0,
    Assign,
    Pair,
    Is,
    Lambda,

    Logic,

    AddSub,
    MulDiv,
    Pow,

    Compose, // TODO: where should this be, precedence-wise?
    Call,
    End,
}

impl Prec {
    /// Increments precedence level to cause the
    /// parser to associate infix operators to the left.
    /// For example, addition is left-associated:
    /// ```build
    /// Prec::Addition.associate_left()
    /// ```
    /// `a + b + c` left-associated becomes `(a + b) + c`.
    /// By default, the parser accociates right.
    pub fn associate_left(&self) -> Prec {
        if let Prec::End = self { panic!("Can not associate further left") }
        return unsafe { mem::transmute(self.clone() as u8 + 1) };
    }
}

/// Constructs an `AST` from a token stream.
/// Note that this struct should not be controlled manually,
/// use the `parse` function instead.
#[derive(Debug)]
pub struct Parser {
    tokens:  Vec<Spanned<Token>>,
    index:   usize,
    symbols: HashMap<String, SharedSymbol>,
}

impl Parser {
    /// Create a new `parser`.
    pub fn new(tokens: Vec<Spanned<Token>>) -> Parser {
        Parser { tokens, index: 0, symbols: HashMap::new() }
    }

    // Cookie Monster's Helper Functions:

    // NOTE: Maybe don't return bool?
    /// Consumes all seperator tokens, returning whether there were any.
    pub fn sep(&mut self) -> bool {
        if self.tokens[self.index].item != Token::Sep { false } else {
            while self.tokens[self.index].item == Token::Sep {
                self.index += 1;
            };
            true
        }
    }

    // TODO: merge with sep?
    /// Returns the next non-sep tokens,
    /// without advancing the parser.
    pub fn draw(&self) -> &Spanned<Token> {
        let mut offset = 0;

        while self.tokens[self.index + offset].item == Token::Sep {
            offset += 1;
        }

        return &self.tokens[self.index + offset];
    }

    /// Returns the current token then advances the parser.
    pub fn advance(&mut self) -> &Spanned<Token> {
        self.index += 1;
        &self.tokens[self.index - 1]
    }

    /// Returns the first token.
    pub fn current(&self) -> &Spanned<Token> {
        &self.tokens[self.index]
    }

    /// Returns the first non-Sep token.
    pub fn skip(&mut self) -> &Spanned<Token> {
        self.sep();
        self.current()
    }

    /// Throws an error if the next token is unexpected.
    /// I get one funny error message and this is it.
    /// The error message returned by this function will be changed frequently
    pub fn unexpected(&self) -> Syntax {
        let token = self.current();
        Syntax::error(
            &format!("Oopsie woopsie, what's {} doing here?", token.item),
            &token.span
        )
    }

    /// Consumes a specific token then advances the parser.
    /// Can be used to consume Sep tokens, which are normally skipped.
    pub fn consume(&mut self, token: Token) -> Result<&Spanned<Token>, Syntax> {
        self.index += 1;
        let current = &self.tokens[self.index - 1];
        if current.item != token {
            self.index -= 1;
            Err(Syntax::error(&format!("Expected {}, found {}", token, current.item), &current.span))
        } else {
            Ok(current)
        }
    }

    pub fn intern_symbol(&mut self, name: String) -> SharedSymbol {
        if let Some(symbol) = self.symbols.get(&name) {
            *symbol
        } else {
            let symbol = SharedSymbol(self.symbols.len());
            self.symbols.insert(name.to_string(), symbol);
            symbol
        }
    }

    // Core Pratt Parser:

    /// Looks at the current token and parses an infix expression
    pub fn rule_prefix(&mut self) -> Result<Spanned<AST>, Syntax> {
        match self.skip().item {
            Token::End         => Ok(Spanned::new(AST::Base(Base::Block(vec![])), Span::empty())),

            Token::Syntax      => self.syntax(),
            Token::Type        => todo!(),
            Token::OpenParen   => self.group(),
            Token::OpenBracket => self.block(),
            Token::Symbol      => self.symbol(),
            Token::Magic       => self.magic(),
            Token::Label       => self.label(),
<<<<<<< HEAD
            Token::Keyword     => self.keyword(),
=======
            Token::Keyword(_)  => self.keyword(),
            Token::Sub         => self.neg(),
>>>>>>> 98538b80

              Token::Unit
            | Token::Number(_)
            | Token::String(_)
            | Token::Boolean(_) => self.literal(),

            Token::Sep => unreachable!(),
            _          => Err(Syntax::error("Expected an expression", &self.current().span)),
        }
    }

    /// Looks at the current token and parses the right side of any infix expressions.
    pub fn rule_infix(&mut self, left: Spanned<AST>) -> Result<Spanned<AST>, Syntax> {
        match self.skip().item {
            Token::Assign  => self.assign(left),
            Token::Lambda  => self.lambda(left),
            Token::Pair    => self.pair(left),
            Token::Compose => self.compose(left),

<<<<<<< HEAD
            Token::Add => self.binop(Prec::AddSub, "add", left),
            Token::Sub => self.binop(Prec::AddSub, "sub", left),
            Token::Mul => self.binop(Prec::MulDiv, "mul", left),
            Token::Div => self.binop(Prec::MulDiv, "div", left),
            Token::Rem => self.binop(Prec::MulDiv, "rem", left),
            Token::Equal => self.binop(Prec::Logic, "equal", left),
=======
            Token::Add => self.add(left),
            Token::Sub => self.sub(left),
            Token::Mul => self.mul(left),
            Token::Div => self.div(left),
            Token::Rem => self.rem(left),
            Token::Pow => self.pow(left),

            Token::Equal => self.equal(left),
>>>>>>> 98538b80

            Token::End => Err(self.unexpected()),
            Token::Sep => unreachable!(),
            _          => self.call(left),
        }
    }

    /// Looks at the current operator token and determines the precedence
    pub fn prec(&mut self) -> Result<Prec, Syntax> {
        let next = self.draw().item.clone();
        let current = self.current().item.clone();
        let sep = next != current;

        let prec = match next {
            // infix
            Token::Assign  => Prec::Assign,
            Token::Lambda  => Prec::Lambda,
            Token::Pair    => Prec::Pair,
            Token::Is      => Prec::Is,
            Token::Compose => Prec::Compose,

            Token::Equal => Prec::Logic,

              Token::Add
            | Token::Sub => Prec::AddSub,

              Token::Mul
            | Token::Div
            | Token::Rem => Prec::MulDiv,

            Token::Pow => Prec::Pow,

            // postfix
              Token::End
            | Token::CloseParen
            | Token::CloseBracket => Prec::End,

            // prefix
              Token::OpenParen
            | Token::OpenBracket
            | Token::Unit
<<<<<<< HEAD
            | Token::Syntax // TODO: Syntax and Type in the right place?
            | Token::Type
            | Token::Print
=======
            | Token::Syntax
>>>>>>> 98538b80
            | Token::Magic
            | Token::Symbol
            | Token::Keyword
            | Token::Label
            | Token::Number(_)
            | Token::String(_)
            | Token::Boolean(_) => Prec::Call,

            Token::Sep => unreachable!(),
        };

        if sep && prec == Prec::Call {
            Ok(Prec::End)
        } else {
            Ok(prec)
        }
    }

    // TODO: factor out? only group uses the skip sep flag...
    /// Uses some pratt parser magic to parse an expression.
    /// It's essentially a fold-left over tokens
    /// based on the precedence and content.
    /// Cool stuff.
    pub fn expression(&mut self, prec: Prec, skip_sep: bool) -> Result<Spanned<AST>, Syntax> {
        let mut left = self.rule_prefix()?;

        // TODO: switch to this?
        // loop {
        //     if skip_sep { self.sep(); }
        //     let p = self.prec()?;
        //     if p < prec || p == Prec::End { break; }
        //     left = self.rule_infix(left)?;
        // }

        while {
            if skip_sep { self.sep(); }
            let p = self.prec()?;
            p >= prec && p != Prec::End
        } {
            left = self.rule_infix(left)?;
        }

        return Ok(left);
    }

    // Rule Definitions:

    // Prefix:

    /// Constructs an AST for a symbol.
    pub fn symbol(&mut self) -> Result<Spanned<AST>, Syntax> {
<<<<<<< HEAD
        let symbol = self.consume(Token::Symbol)?.clone();
        let index = self.intern_symbol(symbol.span.contents());
        // TODO: create new symbol.
        Ok(Spanned::new(
            AST::Base(Base::Symbol(index)),
            symbol.span.clone(),
        ))
=======
        let symbol = self.consume(Token::Symbol)?;

        // nothing is more permanant, but
        // temporary workaround until prelude
        let name = symbol.span.contents();
        if name == "println" {
            return Ok(Spanned::new(
                AST::lambda(
                    Spanned::new(ASTPattern::Symbol("n".into()), Span::empty()),
                    Spanned::new(AST::ffi(
                        "println",
                        Spanned::new(AST::Symbol("n".into()), Span::empty()),
                    ), Span::empty()),
                ),
                symbol.span.clone(),
            ));
        }

        Ok(Spanned::new(AST::Symbol(symbol.span.contents()), symbol.span.clone()))
>>>>>>> 98538b80
    }

    /// Parses a keyword.
    /// Note that this is wrapped in a Arg Pattern node.
    pub fn keyword(&mut self) -> Result<Spanned<AST>, Syntax> {
        let span = if let Spanned { item: Token::Keyword, span } = self.advance() {
            span.clone()
        } else {
            unreachable!("Expected a keyword");
        };

        // TODO: create a new symbol
        let wrapped = AST::Sugar(Sugar::ArgPattern(ArgPattern::Keyword(
            self.intern_symbol(span.contents()[1..].to_string())
        )));

        Ok(Spanned::new(wrapped, span.clone()))
    }

    /// Constructs the AST for a literal, such as a number or string.
    pub fn literal(&mut self) -> Result<Spanned<AST>, Syntax> {
        let Spanned { item: token, span } = self.advance();

        let leaf = match token {
            Token::Unit       => AST::Base(Base::Data(Data::Unit)),
            Token::Number(n)  => AST::Base(Base::Data(n.clone())),
            Token::String(s)  => AST::Base(Base::Data(s.clone())),
            Token::Boolean(b) => AST::Base(Base::Data(b.clone())),
            unexpected => return Err(Syntax::error(
                &format!("Expected a literal, found {}", unexpected),
                &span
            )),
        };

        Ok(Spanned::new(leaf, span.clone()))
    }

    /// Constructs the ast for a group,
    /// i.e. an expression between parenthesis.
    pub fn group(&mut self) -> Result<Spanned<AST>, Syntax> {
        let start = self.consume(Token::OpenParen)?.span.clone();
        let ast   = self.expression(Prec::None.associate_left(), true)?;
        let end   = self.consume(Token::CloseParen)?.span.clone();
        Ok(Spanned::new(
            AST::Sugar(Sugar::group(ast)),
            Span::combine(&start, &end),
        ))
    }

    /// Parses the body of a block.
    /// A block is one or more expressions, separated by separators.
    /// This is more of a helper function, as it serves as both the
    /// parser entrypoint while still being recursively nestable.
    pub fn body(&mut self, end: Token) -> Result<AST, Syntax> {
        let mut expressions = vec![];

        while self.skip().item != end {
            let ast = self.expression(Prec::None, false)?;
            expressions.push(ast);
            if let Err(_) = self.consume(Token::Sep) {
                break;
            }
        }

        return Ok(AST::Base(Base::Block(expressions)));
    }

    /// Parse a block as an expression,
    /// Building the appropriate `AST`.
    /// Just a body between curlies.
    pub fn block(&mut self) -> Result<Spanned<AST>, Syntax> {
        let start   = self.consume(Token::OpenBracket)?.span.clone();
        let mut ast = self.body(Token::CloseBracket)?;
        let end     = self.consume(Token::CloseBracket)?.span.clone();

        // construct a record if applicable
        // match ast {
        //     AST::Block(ref b) if b.len() == 0 => match b[0].item {
        //         AST::Tuple(ref t) => {
        //             ast = AST::Record(t.clone())
        //         },
        //         _ => (),
        //     },
        //     _ => (),
        // }

        return Ok(Spanned::new(ast, Span::combine(&start, &end)));
    }

    // TODO: unwrap from outside in to prevent nesting
    /// Parse a macro definition.
    /// `syntax`, followed by a pattern, followed by a `block`
    pub fn syntax(&mut self) -> Result<Spanned<AST>, Syntax> {
        let start = self.consume(Token::Syntax)?.span.clone();
        let mut after = self.expression(Prec::Call, false)?;

        let mut form = match after.item {
            AST::Sugar(Sugar::Form(p)) => p,
            _ => return Err(Syntax::error(
                "Expected a pattern and a block after 'syntax'",
                &after.span,
            )),
        };

        let last = form.pop().unwrap();
        after.span = Spanned::build(&form);
        after.item = AST::Sugar(Sugar::Form(form));
        let block = match (last.item, last.span) {
            (b @ AST::Base(Base::Block(_)), s) => Spanned::new(b, s),
            _ => return Err(Syntax::error(
                "Expected a block after the syntax pattern",
                &after.span,
            )),
        };

        let arg_pat = Parser::arg_pat(after)?;
        let span = Span::join(vec![
            start,
            arg_pat.span.clone(),
            block.span.clone()
        ]);

        return Ok(Spanned::new(AST::Sugar(Sugar::syntax(arg_pat, block)), span));
    }

<<<<<<< HEAD
    // pub fn type_(&mut self) -> Result<Spanned<AST>, Syntax> {
    //     let start = self.consume(Token::Type)?.span.clone();
    //     let label = self.consume(Token::Label)?.span.clone();

    //     return Ok(Spanned::new(AST::type_(label), Span::combine(start, label)))
    // }

    /// Parse a print statement.
    /// A print statement takes the form `print <expression>`
    /// Where expression is exactly one expression
    /// Note that this is just a temporaty workaround;
    /// Once the FFI is solidified, printing will be a function like any other.
    pub fn print(&mut self) -> Result<Spanned<AST>, Syntax> {
        let start = self.consume(Token::Print)?.span.clone();
        let ast = self.expression(Prec::Call, false)?;
        let end = ast.span.clone();

        return Ok(
            Spanned::new(AST::Base(Base::ffi("println", ast)),
            Span::combine(&start, &end))
        );
    }

=======
>>>>>>> 98538b80
    /// Parse an `extern` statement.
    /// used for compiler magic and other glue.
    /// takes the form:
    /// ```ignore
    /// magic "FFI String Name" data_to_pass_out
    /// ```
    /// and evaluates to the value returned by the ffi function.
    pub fn magic(&mut self) -> Result<Spanned<AST>, Syntax> {
        let start = self.consume(Token::Magic)?.span.clone();

        let Spanned { item: token, span } = self.advance();
        let name = match token {
            Token::String(Data::String(s))  => s.clone(),
            unexpected => return Err(Syntax::error(
                &format!("Expected a string, found {}", unexpected),
                &span
            )),
        };

        let ast = self.expression(Prec::End, false)?;
        let end = ast.span.clone();

        return Ok(Spanned::new(
            AST::Base(Base::ffi(&name, ast)),
            Span::combine(&start, &end),
        ));
    }

    /// Parse a label.
    /// A label takes the form of `<Label> <expression>`
    pub fn label(&mut self) -> Result<Spanned<AST>, Syntax> {
        let start = self.consume(Token::Label)?.span.clone();
        let ast = self.expression(Prec::End, false)?;
        let end = ast.span.clone();
        return Ok(Spanned::new(
            AST::Base(Base::label(Spanned::new(
                self.intern_symbol(start.contents()),
                start,
            ), ast)),
            Span::combine(&start, &end),
        ));
    }

    pub fn neg(&mut self) -> Result<Spanned<AST>, Syntax> {
        let start = self.consume(Token::Sub)?.span.clone();
        let ast = self.expression(Prec::End, false)?;
        let end = ast.span.clone();

        return Ok(
            Spanned::new(AST::ffi("neg", ast),
            Span::combine(&start, &end))
        );
    }

    // Infix:

    /// Parses an argument pattern,
    /// Which converts an `AST` into an `ArgPattern`.
    pub fn arg_pat(ast: Spanned<AST>) -> Result<Spanned<ArgPattern>, Syntax> {
        let item = match ast.item {
            AST::Symbol(s) => ArgPattern::Symbol(s),
            AST::ArgPattern(p) => p,
            AST::Form(f) => {
                let mut mapped = vec![];
                for a in f { mapped.push(Parser::arg_pat(a)?); }
                ArgPattern::Group(mapped)
            }
            _ => Err(Syntax::error(
                "Unexpected construct inside argument pattern",
                &ast.span
            ))?,
        };

        return Ok(Spanned::new(item, ast.span));
    }

    // TODO: assign and lambda are similar... combine?

    /// Parses an assignment, associates right.
    pub fn assign(&mut self, left: Spanned<AST>) -> Result<Spanned<AST>, Syntax> {
        let left_span = left.span.clone();
        let pattern = left.map(Pattern::try_from)
            .map_err(|e| Syntax::error(&e, &left_span))?;

        self.consume(Token::Assign)?;
        let expression = self.expression(Prec::Assign, false)?;
        let combined   = Span::combine(&pattern.span, &expression.span);
        Ok(Spanned::new(AST::Base(Base::assign(pattern, expression)), combined))
    }

    /// Parses a lambda definition, associates right.
    pub fn lambda(&mut self, left: Spanned<AST>) -> Result<Spanned<AST>, Syntax> {
        let left_span = left.span.clone();
        let pattern = left.map(Pattern::try_from)
            .map_err(|e| Syntax::error(&e, &left_span))?;

        self.consume(Token::Lambda)?;
        let expression = self.expression(Prec::Lambda, false)?;
        let combined   = Span::combine(&pattern.span, &expression.span);
        Ok(Spanned::new(AST::Lambda(Lambda::new(pattern, expression)), combined))
    }

    // TODO: trailing comma must be grouped
    /// Parses a pair operator, i.e. the comma used to build tuples: `a, b, c`.
    pub fn pair(&mut self, left: Spanned<AST>) -> Result<Spanned<AST>, Syntax> {
        let left_span = left.span.clone();
        self.consume(Token::Pair)?;

        let mut tuple = match left.item {
            AST::Base(Base::Tuple(t)) => t,
            _ => vec![left],
        };

        let index = self.index;
        let span = if let Ok(item) = self.expression(Prec::Pair.associate_left(), false) {
            let combined = Span::combine(&left_span, &item.span);
            tuple.push(item);
            combined
        } else {
            // restore parser to location right after trailing comma
            self.index = index;
            left_span
        };

        return Ok(Spanned::new(AST::Base(Base::Tuple(tuple)), span));
    }

    /// Parses a function comp, i.e. `a . b`
    pub fn compose(&mut self, left: Spanned<AST>) -> Result<Spanned<AST>, Syntax> {
        self.consume(Token::Compose)?;
        let right = self.expression(Prec::Compose.associate_left(), false)?;
        let combined = Span::combine(&left.span, &right.span);
        return Ok(Spanned::new(AST::Sugar(Sugar::comp(left, right)), combined));
    }

    // TODO: names must be full qualified paths.

    /// Parses a left-associative binary operator.
    fn binop(
        &mut self,
        // op: Token,
        prec: Prec,
        name: &str,
        left: Spanned<AST>
    ) -> Result<Spanned<AST>, Syntax> {
<<<<<<< HEAD
        // self.consume(op)?;
        self.advance();
        let right = self.expression(prec.associate_left(), false)?;
        let combined = Span::combine(&left.span, &right.span);

        let arguments = Spanned::new(AST::Base(Base::Tuple(vec![left, right])), combined.clone());
        return Ok(Spanned::new(AST::Base(Base::ffi(name, arguments)), combined));
=======
        self.consume(op)?;
        let right = self.expression(prec, false)?;
        let combined = Span::combine(&left.span, &right.span);

        let arguments = Spanned::new(AST::Tuple(vec![left, right]), combined.clone());
        return Ok(Spanned::new(AST::ffi(name, arguments), combined));
    }

    /// Parses an addition, calls out to FFI.
    pub fn add(&mut self, left: Spanned<AST>) -> Result<Spanned<AST>, Syntax> {
        return self.binop(Token::Add, Prec::AddSub.associate_left(), "add", left);
    }

    /// Parses a subraction, calls out to FFI.
    pub fn sub(&mut self, left: Spanned<AST>) -> Result<Spanned<AST>, Syntax> {
        return self.binop(Token::Sub, Prec::AddSub.associate_left(), "sub", left);
    }

    /// Parses a multiplication, calls out to FFI.
    pub fn mul(&mut self, left: Spanned<AST>) -> Result<Spanned<AST>, Syntax> {
        return self.binop(Token::Mul, Prec::MulDiv.associate_left(), "mul", left);
    }

    /// Parses a division, calls out to FFI.
    pub fn div(&mut self, left: Spanned<AST>) -> Result<Spanned<AST>, Syntax> {
        return self.binop(Token::Div, Prec::MulDiv.associate_left(), "div", left);
    }

    /// Parses an equality, calls out to FFI.
    pub fn equal(&mut self, left: Spanned<AST>) -> Result<Spanned<AST>, Syntax> {
        return self.binop(Token::Equal, Prec::Logic.associate_left(), "equal", left);
    }

    /// Parses an remainder, calls out to FFI.
    pub fn rem(&mut self, left: Spanned<AST>) -> Result<Spanned<AST>, Syntax> {
        return self.binop(Token::Rem, Prec::MulDiv.associate_left(), "rem", left);
    }

    /// Parses an power, calls out to FFI.
    pub fn pow(&mut self, left: Spanned<AST>) -> Result<Spanned<AST>, Syntax> {
        return self.binop(Token::Pow, Prec::Pow, "pow", left);
>>>>>>> 98538b80
    }

    /// Parses a function call.
    /// Function calls are a bit magical,
    /// because they're just a series of expressions.
    /// There's a bit of magic involved -
    /// we interpret anything that isn't an operator as a function call operator.
    /// Then pull a fast one and not parse it like an operator at all.
    pub fn call(&mut self, left: Spanned<AST>) -> Result<Spanned<AST>, Syntax> {
        let argument = self.expression(Prec::Call.associate_left(), false)?;
        let combined = Span::combine(&left.span, &argument.span);

        let mut form = match left.item {
            AST::Sugar(Sugar::Form(f)) => f,
            _ => vec![left],
        };

        form.push(argument);
        return Ok(Spanned::new(AST::Sugar(Sugar::Form(form)), combined));
    }
}

#[cfg(test)]
mod test {
    use crate::common::source::Source;
    use super::*;

    #[test]
    pub fn empty() {
        let source = Source::source("");
        let ast = ThinModule::thin(source).lower().unwrap().lower();
        let result = Module::new(Spanned::new(AST::Base(Base::Block(vec![])), Span::empty()), 0);
        assert_eq!(ast, Ok(result));
    }

    // TODO: fuzzing
}<|MERGE_RESOLUTION|>--- conflicted
+++ resolved
@@ -64,11 +64,11 @@
     /// parser to associate infix operators to the left.
     /// For example, addition is left-associated:
     /// ```build
-    /// Prec::Addition.associate_left()
+    /// Prec::Addition.left()
     /// ```
     /// `a + b + c` left-associated becomes `(a + b) + c`.
     /// By default, the parser accociates right.
-    pub fn associate_left(&self) -> Prec {
+    pub fn left(&self) -> Prec {
         if let Prec::End = self { panic!("Can not associate further left") }
         return unsafe { mem::transmute(self.clone() as u8 + 1) };
     }
@@ -181,12 +181,8 @@
             Token::Symbol      => self.symbol(),
             Token::Magic       => self.magic(),
             Token::Label       => self.label(),
-<<<<<<< HEAD
-            Token::Keyword     => self.keyword(),
-=======
             Token::Keyword(_)  => self.keyword(),
             Token::Sub         => self.neg(),
->>>>>>> 98538b80
 
               Token::Unit
             | Token::Number(_)
@@ -206,23 +202,13 @@
             Token::Pair    => self.pair(left),
             Token::Compose => self.compose(left),
 
-<<<<<<< HEAD
-            Token::Add => self.binop(Prec::AddSub, "add", left),
-            Token::Sub => self.binop(Prec::AddSub, "sub", left),
-            Token::Mul => self.binop(Prec::MulDiv, "mul", left),
-            Token::Div => self.binop(Prec::MulDiv, "div", left),
-            Token::Rem => self.binop(Prec::MulDiv, "rem", left),
-            Token::Equal => self.binop(Prec::Logic, "equal", left),
-=======
-            Token::Add => self.add(left),
-            Token::Sub => self.sub(left),
-            Token::Mul => self.mul(left),
-            Token::Div => self.div(left),
-            Token::Rem => self.rem(left),
-            Token::Pow => self.pow(left),
-
-            Token::Equal => self.equal(left),
->>>>>>> 98538b80
+            Token::Add => self.binop(Prec::AddSub.left(), "add", left),
+            Token::Sub => self.binop(Prec::AddSub.left(), "sub", left),
+            Token::Mul => self.binop(Prec::MulDiv.left(), "mul", left),
+            Token::Div => self.binop(Prec::MulDiv.left(), "div", left),
+            Token::Rem => self.binop(Prec::MulDiv.left(), "rem", left),
+            Token::Equal => self.binop(Prec::Logic.left(), "equal", left),
+            Token::Pow => self.binop(Prec::Pow, "pow", left),
 
             Token::End => Err(self.unexpected()),
             Token::Sep => unreachable!(),
@@ -264,13 +250,8 @@
               Token::OpenParen
             | Token::OpenBracket
             | Token::Unit
-<<<<<<< HEAD
             | Token::Syntax // TODO: Syntax and Type in the right place?
             | Token::Type
-            | Token::Print
-=======
-            | Token::Syntax
->>>>>>> 98538b80
             | Token::Magic
             | Token::Symbol
             | Token::Keyword
@@ -322,35 +303,31 @@
 
     /// Constructs an AST for a symbol.
     pub fn symbol(&mut self) -> Result<Spanned<AST>, Syntax> {
-<<<<<<< HEAD
         let symbol = self.consume(Token::Symbol)?.clone();
         let index = self.intern_symbol(symbol.span.contents());
-        // TODO: create new symbol.
+
+        // nothing is more permanant, but
+        // temporary workaround until prelude
+        let name = symbol.span.contents();
+        if name == "println" {
+            let var = self.intern_symbol("#println".to_string());
+
+            return Ok(Spanned::new(
+                AST::Lambda(Lambda::new(
+                    Spanned::new(Pattern::Symbol(var), Span::empty()),
+                    Spanned::new(AST::Base(Base::ffi(
+                        "println",
+                        Spanned::new(AST::Base(Base::Symbol(var)), Span::empty()),
+                    )), Span::empty()),
+                )),
+                symbol.span.clone(),
+            ));
+        }
+
         Ok(Spanned::new(
             AST::Base(Base::Symbol(index)),
             symbol.span.clone(),
         ))
-=======
-        let symbol = self.consume(Token::Symbol)?;
-
-        // nothing is more permanant, but
-        // temporary workaround until prelude
-        let name = symbol.span.contents();
-        if name == "println" {
-            return Ok(Spanned::new(
-                AST::lambda(
-                    Spanned::new(ASTPattern::Symbol("n".into()), Span::empty()),
-                    Spanned::new(AST::ffi(
-                        "println",
-                        Spanned::new(AST::Symbol("n".into()), Span::empty()),
-                    ), Span::empty()),
-                ),
-                symbol.span.clone(),
-            ));
-        }
-
-        Ok(Spanned::new(AST::Symbol(symbol.span.contents()), symbol.span.clone()))
->>>>>>> 98538b80
     }
 
     /// Parses a keyword.
@@ -392,7 +369,7 @@
     /// i.e. an expression between parenthesis.
     pub fn group(&mut self) -> Result<Spanned<AST>, Syntax> {
         let start = self.consume(Token::OpenParen)?.span.clone();
-        let ast   = self.expression(Prec::None.associate_left(), true)?;
+        let ast   = self.expression(Prec::None.left(), true)?;
         let end   = self.consume(Token::CloseParen)?.span.clone();
         Ok(Spanned::new(
             AST::Sugar(Sugar::group(ast)),
@@ -476,7 +453,6 @@
         return Ok(Spanned::new(AST::Sugar(Sugar::syntax(arg_pat, block)), span));
     }
 
-<<<<<<< HEAD
     // pub fn type_(&mut self) -> Result<Spanned<AST>, Syntax> {
     //     let start = self.consume(Token::Type)?.span.clone();
     //     let label = self.consume(Token::Label)?.span.clone();
@@ -484,24 +460,6 @@
     //     return Ok(Spanned::new(AST::type_(label), Span::combine(start, label)))
     // }
 
-    /// Parse a print statement.
-    /// A print statement takes the form `print <expression>`
-    /// Where expression is exactly one expression
-    /// Note that this is just a temporaty workaround;
-    /// Once the FFI is solidified, printing will be a function like any other.
-    pub fn print(&mut self) -> Result<Spanned<AST>, Syntax> {
-        let start = self.consume(Token::Print)?.span.clone();
-        let ast = self.expression(Prec::Call, false)?;
-        let end = ast.span.clone();
-
-        return Ok(
-            Spanned::new(AST::Base(Base::ffi("println", ast)),
-            Span::combine(&start, &end))
-        );
-    }
-
-=======
->>>>>>> 98538b80
     /// Parse an `extern` statement.
     /// used for compiler magic and other glue.
     /// takes the form:
@@ -551,7 +509,7 @@
         let end = ast.span.clone();
 
         return Ok(
-            Spanned::new(AST::ffi("neg", ast),
+            Spanned::new(AST::Base(Base::ffi("neg", ast)),
             Span::combine(&start, &end))
         );
     }
@@ -616,7 +574,7 @@
         };
 
         let index = self.index;
-        let span = if let Ok(item) = self.expression(Prec::Pair.associate_left(), false) {
+        let span = if let Ok(item) = self.expression(Prec::Pair.left(), false) {
             let combined = Span::combine(&left_span, &item.span);
             tuple.push(item);
             combined
@@ -632,7 +590,7 @@
     /// Parses a function comp, i.e. `a . b`
     pub fn compose(&mut self, left: Spanned<AST>) -> Result<Spanned<AST>, Syntax> {
         self.consume(Token::Compose)?;
-        let right = self.expression(Prec::Compose.associate_left(), false)?;
+        let right = self.expression(Prec::Compose.left(), false)?;
         let combined = Span::combine(&left.span, &right.span);
         return Ok(Spanned::new(AST::Sugar(Sugar::comp(left, right)), combined));
     }
@@ -647,57 +605,13 @@
         name: &str,
         left: Spanned<AST>
     ) -> Result<Spanned<AST>, Syntax> {
-<<<<<<< HEAD
         // self.consume(op)?;
         self.advance();
-        let right = self.expression(prec.associate_left(), false)?;
+        let right = self.expression(prec, false)?;
         let combined = Span::combine(&left.span, &right.span);
 
         let arguments = Spanned::new(AST::Base(Base::Tuple(vec![left, right])), combined.clone());
         return Ok(Spanned::new(AST::Base(Base::ffi(name, arguments)), combined));
-=======
-        self.consume(op)?;
-        let right = self.expression(prec, false)?;
-        let combined = Span::combine(&left.span, &right.span);
-
-        let arguments = Spanned::new(AST::Tuple(vec![left, right]), combined.clone());
-        return Ok(Spanned::new(AST::ffi(name, arguments), combined));
-    }
-
-    /// Parses an addition, calls out to FFI.
-    pub fn add(&mut self, left: Spanned<AST>) -> Result<Spanned<AST>, Syntax> {
-        return self.binop(Token::Add, Prec::AddSub.associate_left(), "add", left);
-    }
-
-    /// Parses a subraction, calls out to FFI.
-    pub fn sub(&mut self, left: Spanned<AST>) -> Result<Spanned<AST>, Syntax> {
-        return self.binop(Token::Sub, Prec::AddSub.associate_left(), "sub", left);
-    }
-
-    /// Parses a multiplication, calls out to FFI.
-    pub fn mul(&mut self, left: Spanned<AST>) -> Result<Spanned<AST>, Syntax> {
-        return self.binop(Token::Mul, Prec::MulDiv.associate_left(), "mul", left);
-    }
-
-    /// Parses a division, calls out to FFI.
-    pub fn div(&mut self, left: Spanned<AST>) -> Result<Spanned<AST>, Syntax> {
-        return self.binop(Token::Div, Prec::MulDiv.associate_left(), "div", left);
-    }
-
-    /// Parses an equality, calls out to FFI.
-    pub fn equal(&mut self, left: Spanned<AST>) -> Result<Spanned<AST>, Syntax> {
-        return self.binop(Token::Equal, Prec::Logic.associate_left(), "equal", left);
-    }
-
-    /// Parses an remainder, calls out to FFI.
-    pub fn rem(&mut self, left: Spanned<AST>) -> Result<Spanned<AST>, Syntax> {
-        return self.binop(Token::Rem, Prec::MulDiv.associate_left(), "rem", left);
-    }
-
-    /// Parses an power, calls out to FFI.
-    pub fn pow(&mut self, left: Spanned<AST>) -> Result<Spanned<AST>, Syntax> {
-        return self.binop(Token::Pow, Prec::Pow, "pow", left);
->>>>>>> 98538b80
     }
 
     /// Parses a function call.
@@ -707,7 +621,7 @@
     /// we interpret anything that isn't an operator as a function call operator.
     /// Then pull a fast one and not parse it like an operator at all.
     pub fn call(&mut self, left: Spanned<AST>) -> Result<Spanned<AST>, Syntax> {
-        let argument = self.expression(Prec::Call.associate_left(), false)?;
+        let argument = self.expression(Prec::Call.left(), false)?;
         let combined = Span::combine(&left.span, &argument.span);
 
         let mut form = match left.item {
